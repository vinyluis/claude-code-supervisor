"""
Claude Code Supervisor Agent

An intelligent wrapper around Claude Code SDK that provides automated problem-solving
capabilities with session management, progress monitoring, and intelligent feedback loops.

This supervisor treats Claude Code as a coding assistant that can plan its own work using
todo lists, implement solutions, run tests, and iterate based on feedback. The supervisor
monitors Claude's progress, provides guidance when issues arise, and ensures solutions
meet quality standards through automated testing.

Key Features:
- Session-based continuity with Claude Code SDK
- Real-time progress monitoring via todo list tracking
- Intelligent feedback loops with LLM-powered guidance generation
- Configurable timeouts and iteration limits
- Comprehensive test execution with detailed validation feedback
- Support for multiple AI providers (Anthropic, AWS Bedrock, OpenAI)
- Separation of static configuration from dynamic workflow state
- Bring Your Own Model (BYOM) support for custom LLM integration

Architecture:
The supervisor uses LangGraph to orchestrate a workflow with these nodes:
1. initiate_claude: Start Claude Code session with problem description
2. execute_claude: Execute Claude session until completion or timeout
3. collect_results: Collect and analyze results from Claude's session
4. validate_solution: Run tests on generated files to verify correctness
5. provide_guidance: Analyze failures and generate actionable feedback
6. finalize: Complete the session and report results

Usage:
  agent = SupervisorAgent()
  result = agent.process('Create a function that sorts a list in ascending order')
"""

import os
import sys
import anyio
import json
import subprocess
import dataclasses
from abc import ABC, abstractmethod
from dataclasses import dataclass, field
from pathlib import Path
from typing import Any, Literal
from enum import StrEnum
from langchain_core.language_models.base import BaseLanguageModel

from langgraph.graph import StateGraph, START, END
from langchain_core.messages import HumanMessage
from langchain_openai import ChatOpenAI
from langchain_aws import ChatBedrockConverse
from claude_agent_sdk import query, ClaudeAgentOptions, create_sdk_mcp_server
from claude_agent_sdk.types import (
    AssistantMessage, TextBlock, ToolUseBlock, ToolResultBlock, ResultMessage,
    SystemMessage
)
from dotenv import load_dotenv
from .config import SupervisorConfig, development_config
from . import utils, prompts

# Suppress asyncio warnings from the Claude Code SDK
import warnings

warnings.filterwarnings("ignore", category=RuntimeWarning, message=".*coroutine.*never awaited.*")
warnings.filterwarnings("ignore", message=".*Task exception was never retrieved.*")
warnings.filterwarnings("ignore", message=".*cancel scope in a different task.*")
warnings.filterwarnings("ignore", message=".*Attempted to exit cancel scope in a different task.*")


class AsyncioErrorFilter:
  """
  A stderr filter that suppresses specific asyncio-related error messages from the Claude Code SDK.

  The Claude Code SDK uses anyio for async task management, which can generate harmless but
  confusing error messages when tasks are cancelled or when cancel scopes exit in different
  tasks. These errors don't affect functionality but create noise in the output.

  This filter intercepts stderr output and suppresses the following specific error patterns:
  - "Task exception was never retrieved"
  - "cancel scope in a different task"
  - "RuntimeError: Attempted to exit cancel scope in a different task"

  All other stderr output is passed through unchanged, preserving legitimate error messages.

  The filter is installed at module import time to ensure it catches errors that occur
  during the cleanup phase of async operations.
  """

  def __init__(self, original_stderr):
    self.original_stderr = original_stderr
    self.buffer = []

  def write(self, text):
    if ("Task exception was never retrieved" in text
        or "cancel scope in a different task" in text
            or "RuntimeError: Attempted to exit cancel scope" in text):
      return  # Suppress these specific errors
    self.original_stderr.write(text)

  def flush(self):
    self.original_stderr.flush()

  def __getattr__(self, name):
    return getattr(self.original_stderr, name)


# Install the filter at module import time
_original_stderr = sys.stderr
sys.stderr = AsyncioErrorFilter(_original_stderr)


class PlanModeNodes(StrEnum):
  """Plan mode specific node names to avoid string literals"""
  GENERATE_PLAN = 'generate_plan'
  REVIEW_PLAN = 'review_plan'
  REFINE_PLAN = 'refine_plan'
  APPROVE_PLAN = 'approve_plan'


class ExecutionModeNodes(StrEnum):
  """Execution mode specific node names to avoid string literals"""
  INITIATE_CLAUDE = 'initiate_claude'
  EXECUTE_CLAUDE = 'execute_claude'
  REVIEW_SESSION = 'review_session'
  TEST_AND_ANALYZE = 'test_and_analyze'
  TEST_SOLUTION = 'test_solution'
  GENERATE_GUIDANCE = 'generate_guidance'
  REDUCE_MESSAGE = 'reduce_message'
  FINALIZE = 'finalize'


@dataclass
class PlanState:
  """State management for Plan Mode Subgraph operations"""
  # Plan generation and content
  plan_content: str = ""
  plan_iteration: int = 0
  plan_history: list[str] = field(default_factory=list)

  # Plan review and scoring
  plan_approved: bool = False
  plan_review_score: float = 0.0
  plan_feedback: str = ""
  plan_strengths: list[str] = field(default_factory=list)
  plan_improvements: list[str] = field(default_factory=list)
  plan_risks: list[str] = field(default_factory=list)

  # Claude session management
  claude_session_id: str | None = None
  claude_log: list[str] = field(default_factory=list)
  claude_todos: list[dict] = field(default_factory=list)
  messages: list[str] = field(default_factory=list)

  # Error handling
  error_message: str = ""
  should_terminate_early: bool = False

  def should_auto_approve_plan(self, threshold: float = 0.8) -> bool:
    """OCR-inspired decision method for plan auto-approval"""
    return (self.plan_iteration >= 3
            or self.plan_review_score >= threshold)

  def should_retry_plan(self, max_iterations: int = 3) -> bool:
    """OCR-inspired retry logic for plan refinement"""
    return (self.plan_iteration < max_iterations
            and not self.plan_approved
            and self.plan_review_score < 0.8)

  def should_end_for_max_plan_iterations(self, max_iterations: int = 3) -> bool:
    """Check if we've reached max plan iterations and should proceed"""
    return self.plan_iteration >= max_iterations


@dataclass
class WorkflowState:
  """
  Dynamic state that changes during workflow execution.

  This dataclass contains only the state that changes as the workflow progresses,
  while static configuration is stored as attributes on the SupervisorAgent.

  Fields:
    Workflow Progress:
      current_iteration: Number of iterations completed (0-based)
      is_solved: Whether the problem has been successfully solved
      error_message: Any error that occurred during execution
      test_results: Output from running tests
      messages: List of messages sent to Claude Code
      validation_feedback: Detailed feedback from validation phase
      approved_plan: Approved plan from plan mode (if any)

    Claude Session State:
      claude_session_id: Unique ID of the current Claude Code session
      claude_session_active: Whether a Claude session is currently running
      claude_todos: List of todo items from Claude's TodoWrite tool
      claude_log: Log of Claude's output and tool usage
      should_terminate_early: Flag for early termination (e.g., quota exceeded)
  """
  # Workflow progress
  current_iteration: int = 0
  is_solved: bool = False
  error_message: str = ""
  test_results: str = ""
  messages: list["str"] = field(default_factory=list)
  validation_feedback: str = ""
  approved_plan: str | None = None

  # Claude session state
  claude_session_id: str | None = None
  claude_session_active: bool = False
  claude_todos: list[dict] = field(default_factory=list)
  claude_log: list[str] = field(default_factory=list)
  should_terminate_early: bool = False
  should_reduce_message: bool = False

  def to_dict(self) -> dict:
    return dataclasses.asdict(self)


class BaseSupervisorAgent(ABC):
  """
  Base class for intelligent supervisors that manage Claude Code SDK sessions.

  This class provides all shared functionality for supervising Claude Code sessions,
  including configuration management, LLM initialization, session execution,
  and common utilities. Specialized supervisor classes inherit from this base
  to implement different execution strategies.

  Key Features:
  - Configuration management with multiple AI providers
  - Claude Code SDK session management and message processing
  - LLM-powered guidance generation for error analysis
  - Test execution and validation utilities
  - Output data extraction for data science workflows
  - Comprehensive error handling and logging

  Architecture:
  - Separates static configuration (agent attributes) from dynamic state (WorkflowState)
  - Supports both standalone file creation and codebase integration modes
  - Integrates multiple LLM providers for guidance generation
  - Provides extensible hooks for specialized supervisor implementations

  Args:
    llm: Optional LangChain LLM model for guidance (BYOM - Bring Your Own Model)
    config: Optional SupervisorConfig instance for agent configuration
    append_system_prompt: Optional additional instructions appended to Claude's system prompt

  Attributes:
    config: Configuration for the supervisor agent (SupervisorConfig)
    llm: LLM instance for guidance generation (provided or auto-configured)
    base_claude_options: Pre-configured ClaudeAgentOptions for faster iterations
    problem_description: Current problem being solved
    input_data: Input data provided for the problem (if any)
    output_data: Expected output data for validation (if any)
    solution_path: Path where solution file will be saved
    test_path: Path where test file will be saved
  """

  def __init__(
      self,
      llm: BaseLanguageModel | None = None,
      config: SupervisorConfig | None = None,
      append_system_prompt: str | None = None,
      **kwargs,
  ) -> None:

    self.load_environment()

    if config is not None and isinstance(config, SupervisorConfig):
      self.config = config
    else:
      utils.print_debug("Loading default configuration...")
      self.config = development_config()

    # Static workflow configuration (set once per process call)
    self.problem_description: str = ""
    self.example_output: str | None = None
    self.solution_path: str | None = None
    self.test_path: str | None = None
    self.input_data: utils.DataTypes | None = None
    self.output_data: utils.DataTypes | None = None
    self.data_format: str = 'auto'
    self.integrate_into_codebase: bool = False
    self.development_guidelines: str = prompts.development_guidelines()
    self.instruction_prompt: str = prompts.instruction_prompt()
    self.plan_mode_instruction_prompt: str = prompts.plan_mode_instruction_prompt()
    self.test_instructions: str = prompts.test_instructions(self.solution_path)
    self.plan_review_prompt: str = prompts.plan_review_template()

    # Check for credentials on the kwargs
    if 'aws_access_key_id' in kwargs:
      if not os.getenv('AWS_ACCESS_KEY_ID'):
        os.environ['AWS_ACCESS_KEY_ID'] = kwargs['aws_access_key_id']
    if 'aws_secret_access_key' in kwargs:
      if not os.getenv('AWS_SECRET_ACCESS_KEY'):
        os.environ['AWS_SECRET_ACCESS_KEY'] = kwargs['aws_secret_access_key']
    if 'aws_region' in kwargs:
      if not os.getenv('AWS_REGION'):
        os.environ['AWS_REGION'] = kwargs['aws_region']
    if 'anthropic_api_key' in kwargs:
      if not os.getenv('ANTHROPIC_API_KEY'):
        os.environ['ANTHROPIC_API_KEY'] = kwargs['anthropic_api_key']
    if 'openai_api_key' in kwargs:
      if not os.getenv('OPENAI_API_KEY'):
        os.environ['OPENAI_API_KEY'] = kwargs['openai_api_key']

    if llm is not None:
      self.llm = llm
    else:
      self.llm = self.initialize_llm()

    # Bind tools to supervisor LLM if provided
    # Note: supervisor_agent_tools should be LangChain-compatible tools (not SDK @tool functions)
    if self.config.claude_code.supervisor_agent_tools:
      try:
        if hasattr(self.llm, 'bind_tools'):
          self.llm = self.llm.bind_tools(self.config.claude_code.supervisor_agent_tools)
          utils.print_debug(f"Bound {len(self.config.claude_code.supervisor_agent_tools)} tool(s) to supervisor LLM")
        else:
          utils.print_warning(f"Supervisor LLM does not support tool binding (bind_tools method not found)")
      except Exception as e:
        utils.print_warning(f"Failed to bind tools to supervisor LLM: {e}")

    self.append_system_prompt = append_system_prompt
    self.enable_plan_mode = False
    self.initialize_claude_code()

    # Build both graphs using the subclass implementations
    self.plan_graph = self.build_plan_graph()
    self.execution_graph = self.build_execution_graph()

  def load_environment(self) -> None:
    """
    Load environment variables from .env file
    """
    env_path = Path('.env')
    if env_path.exists():
      load_dotenv(env_path)
    else:
      utils.print_warning("Warning: .env file not found. Environment variables may need to be set manually.")

  def initialize_claude_code(self) -> None:
    """
    Initialize Claude Code SDK configuration and prepare base options
    """
    claude_config = self.config.claude_code
    # Set environment variables based on provider choice
    if claude_config.use_bedrock:
      os.environ["CLAUDE_CODE_USE_BEDROCK"] = '1'
      utils.print_debug("Configured Claude Code to use Amazon Bedrock")
    else:
      # Default to Anthropic API
      if not os.getenv("ANTHROPIC_API_KEY"):
        utils.print_warning(
            "Warning: ANTHROPIC_API_KEY not found in environment. Claude Code SDK may not work properly.")
        utils.print_warning("Please set your API key in the .env file or environment variables.")
      else:
        utils.print_debug("Configured Claude Code to use Anthropic API")

    # Prepare MCP servers for custom tools
    mcp_servers = {}

    # Add user-provided tools for coding agent
    if claude_config.coding_agent_tools:
      try:
        coding_tools_server = create_sdk_mcp_server(
          name='user_coding_tools',
          version='1.0.0',
          tools=claude_config.coding_agent_tools
        )
        mcp_servers['user_coding'] = coding_tools_server
        utils.print_debug(f"Registered {len(claude_config.coding_agent_tools)} custom tool(s) for coding agent")
      except Exception as e:
        utils.print_warning(f"Failed to register coding agent tools: {e}")

    # Add shared tools (available to both agents) for coding agent
    if claude_config.shared_tools:
      try:
        shared_server = create_sdk_mcp_server(
          name='shared_tools',
          version='1.0.0',
          tools=claude_config.shared_tools
        )
        mcp_servers['shared'] = shared_server
        utils.print_debug(f"Registered {len(claude_config.shared_tools)} shared tool(s) for coding agent")
      except Exception as e:
        utils.print_warning(f"Failed to register shared tools for coding agent: {e}")

    # Pre-configure Claude Code options for faster reuse in iterations
    self.base_claude_options = ClaudeAgentOptions(
<<<<<<< HEAD
        cwd=os.getcwd(),
        permission_mode='acceptEdits',
        max_turns=claude_config.max_turns,
        system_prompt=self.append_system_prompt,
        allowed_tools=claude_config.tools
=======
      cwd=os.getcwd(),
      permission_mode='acceptEdits',
      max_turns=claude_config.max_turns,
      system_prompt=self.append_system_prompt,
      allowed_tools=claude_config.tools,
      mcp_servers=mcp_servers if mcp_servers else None
>>>>>>> 6cda71cf
    )
    utils.print_debug("Pre-configured Claude Code options")

  def initialize_llm(self):
    """Initialize the LLM for guidance analysis (OpenAI or AWS Bedrock)"""
    agent_config = self.config.agent
    provider = agent_config.provider

    if provider is None:
      raise ValueError("Model provider not specified in configuration. Please set 'provider' in the model config.")

    elif provider == 'bedrock':
      if not os.getenv('AWS_ACCESS_KEY_ID') or not os.getenv('AWS_SECRET_ACCESS_KEY'):
        raise ValueError(
            "AWS credentials not found in environment variables. Please set 'AWS_ACCESS_KEY_ID', 'AWS_SECRET_ACCESS_KEY', and 'AWS_REGION'.")
      aws_key = os.getenv('AWS_ACCESS_KEY_ID')
      aws_secret = os.getenv('AWS_SECRET_ACCESS_KEY')
      aws_region = os.getenv('AWS_REGION')
      if aws_key is None or aws_secret is None:
        raise ValueError("AWS credentials validation failed")
      return ChatBedrockConverse(
          model=agent_config.model_name,
          temperature=agent_config.temperature,
          aws_access_key_id=aws_key,
          aws_secret_access_key=aws_secret,
          region_name=aws_region,
      )

    elif provider == 'openai':
      if not os.getenv('OPENAI_API_KEY'):
        raise ValueError("OpenAI API key not found in environment variables. Please set 'OPENAI_API_KEY'.")
      return ChatOpenAI(
          model=agent_config.model_name,
          temperature=agent_config.temperature,
      )

    else:
      raise ValueError(f"Unsupported model provider: {provider}. Supported providers are 'openai' and 'bedrock'.")

  def initiate_claude_code_session(self, state: WorkflowState) -> WorkflowState:
    """
    Prepare the initial setup for Claude Code session.

    This method builds the initial prompt with problem description, requirements,
    and any input/output data, then stores it in the state for execution.

    Args:
      state: Current workflow state

    Returns:
      Updated state initial message
    """
    utils.print_with_timestamp("\n🚀 Setting up Claude Code session...")
    utils.print_with_timestamp(f"Working directory: {os.getcwd()}")

    # Build the initial prompt with approved plan if available
    claude_instructions = prompts.build_claude_instructions(
        instruction_prompt=self.instruction_prompt,
        problem_description=self.problem_description,
        development_guidelines=self.development_guidelines,
        test_instructions=self.test_instructions,
        solution_path=self.solution_path,
        test_path=self.test_path,
        input_data=self.input_data,
        output_data=self.output_data,
        approved_plan=state.approved_plan,
    )
    state.messages = [claude_instructions]
    return state

  async def _claude_run(self, claude_instructions: str, options: ClaudeAgentOptions,
                        state: PlanState | WorkflowState) -> None:
    """Run claude code session asynchronously and retrieve the messages"""
    try:
      # Simple async iteration as recommended in SDK docs
      async for message in query(prompt=claude_instructions, options=options):

        if isinstance(message, AssistantMessage):
          for block in message.content:
            if isinstance(block, TextBlock):
              state.claude_log.append(block.text)

              # Distinguish plan mode messages in logs
              if options.permission_mode == 'plan':
                utils.print_claude(f"📋 Plan: {block.text[:200] + ('...' if len(block.text) > 200 else '')}")
              else:
                utils.print_claude(block.text[:200] + ('...' if len(block.text) > 200 else ''))

              # Pure async execution - just flag potential issues for node to handle
              if utils.is_quota_error(block.text):
                state.should_terminate_early = True
                state.error_message = f"API Credit/Quota Error - Early Termination: {block.text}"
                return  # Exit cleanly, letting node handle workflow decisions

            elif isinstance(block, ToolUseBlock):
              max_length = self.config.claude_code.tool_description_max_length
              tool_info = utils.get_tool_info(block.name, block.input, max_length=max_length)
              utils.print_tool(f"{utils.blue('Tool:')} {utils.blue(block.name)} {tool_info}")

              # Track todo updates
              if block.name == 'TodoWrite':
                todos = block.input.get('todos', [])
                state.claude_todos = todos
                utils.print_todo(str(len(todos)) + ' items')
                for todo in todos:
                  status_emoji = {'pending': '⏳', 'in_progress': '🔄', 'completed': '✅'}.get(todo.get('status'), '❓')
                  utils.print_with_timestamp(f"  {status_emoji} {utils.blue(todo.get('content', 'Unknown task'))}")

              # Capture plan content from ExitPlanMode tool calls
              elif block.name == 'ExitPlanMode' and options.permission_mode == 'plan':
                plan_content = block.input.get('plan', '')
                if plan_content:
                  # Store plan content directly in PlanState if available, otherwise use temp attribute
                  if isinstance(state, PlanState):
                    state.plan_content = plan_content
                  else:
                    setattr(state, 'claude_plan', plan_content)
                  utils.print_with_timestamp("📋 Plan captured from ExitPlanMode")
                  utils.print_plan_content(plan_content)

            elif isinstance(block, ToolResultBlock):
              if block.is_error:
                error_msg = f"Tool error: {block.content}"
                utils.print_error(error_msg)
                if not state.error_message:
                  state.error_message = error_msg

        elif isinstance(message, ResultMessage):
          # Session completed successfully
          state.claude_session_id = message.session_id
          utils.print_success(f"Claude session completed (ID: {message.session_id})")
          utils.print_with_timestamp(
              f"{
                  utils.cyan('Turns:')} {
                  message.num_turns}, {
                  utils.cyan('Duration:')} {
                  message.duration_ms}ms")
          if message.total_cost_usd:
            utils.print_with_timestamp(f"{utils.cyan('Cost:')} ${message.total_cost_usd:.4f}")
          break

        elif isinstance(message, SystemMessage):
          # Filter CLI warnings if configured
          message_text = str(message.subtype)
          should_suppress = False

          if self.config.claude_code.suppress_cli_warnings:
            for pattern in self.config.claude_code.cli_warning_patterns:
              if pattern in message_text:
                should_suppress = True
                utils.print_debug(f"Suppressed CLI warning: {message_text[:100]}")
                break

          if not should_suppress:
            utils.print_info(f"System: {message.subtype}")

    except Exception as e:
      # Let SDK handle its own errors - only handle real failures
      error_msg = f"Error in Claude session: {e}"
      utils.print_error(error_msg)
      if not state.error_message:
        state.error_message = error_msg
      raise

  def execute_claude_session(self, state: WorkflowState) -> WorkflowState:
    """Execute a Claude Code session - fully self-contained with complete error handling"""
    try:
      # Activate session at the start of actual execution
      state.claude_session_active = True

      utils.print_with_timestamp(f"\n🚀 Executing Claude Code session (iteration {state.current_iteration})...")

      # Get the prompt from the log
      claude_instructions = state.messages[-1]
      state.claude_log.append(f"PROMPT_ITERATION_{state.current_iteration}: {claude_instructions}")
      utils.print_with_timestamp(f"📝 Using prompt for iteration {state.current_iteration}:")
      utils.print_prompt(claude_instructions)

      # Prepare Claude Code options for this session
      options = ClaudeAgentOptions(
          cwd=self.base_claude_options.cwd,
          permission_mode=self.base_claude_options.permission_mode,
          max_turns=self.base_claude_options.max_turns,
          system_prompt=self.base_claude_options.system_prompt,
          allowed_tools=self.base_claude_options.allowed_tools,
          continue_conversation=state.current_iteration > 0,
          resume=state.claude_session_id if state.claude_session_id else None
      )

      # Execute async operation within this node's boundary
      anyio.run(self._claude_run, claude_instructions, options, state)

      # Node processes its own results completely - check for quota errors
      if utils.node_encountered_quota_error(state):
        state.should_terminate_early = True
        utils.print_with_timestamp("🚫 Claude session terminated: quota exhausted")
        return state  # Node completes with clear error state

      utils.print_with_timestamp("✅ Claude session completed successfully")
      return state  # Node completes with clear success state

    except Exception as e:
      # Node handles its own exceptions completely
      error_msg = f"Error in async session execution: {e}"
      utils.print_error(error_msg)
      # Let the SDK handle its own errors - only store real errors
      if "cancel scope" not in str(e).lower() and "task exception" not in str(e).lower():
        state.error_message = error_msg
        state.should_terminate_early = True
      return state  # Node completes with clear error state

    finally:
      # Always mark session as inactive after completion
      state.claude_session_active = False

  def build_plan_graph(self):
    """Build the plan mode graph workflow"""
    graph = StateGraph(PlanState)

    # Plan mode nodes
    graph.add_node(PlanModeNodes.GENERATE_PLAN, self._generate_plan_node)
    graph.add_node(PlanModeNodes.REVIEW_PLAN, self._review_plan_node)
    graph.add_node(PlanModeNodes.REFINE_PLAN, self._refine_plan_node)
    graph.add_node(PlanModeNodes.APPROVE_PLAN, self._approve_plan_node)

    # Plan workflow edges
    graph.add_edge(START, PlanModeNodes.GENERATE_PLAN)
    graph.add_conditional_edges(PlanModeNodes.GENERATE_PLAN, self._plan_generation_decision)
    graph.add_conditional_edges(PlanModeNodes.REVIEW_PLAN, self._plan_review_decision)
    graph.add_edge(PlanModeNodes.REFINE_PLAN, PlanModeNodes.GENERATE_PLAN)
    graph.add_edge(PlanModeNodes.APPROVE_PLAN, END)

    return graph.compile()

  def _generate_plan_node(self, state: PlanState) -> PlanState:
    """Generate execution plan using Claude Code in plan mode"""
    try:
      utils.print_with_timestamp("📋 Generating execution plan...")

      # Build plan mode prompt
      claude_instructions = prompts.build_claude_instructions(
          instruction_prompt=self.plan_mode_instruction_prompt,
          problem_description=self.problem_description,
          development_guidelines=self.development_guidelines,
          test_instructions=self.test_instructions,
          solution_path=self.solution_path,
          test_path=self.test_path,
          input_data=self.input_data,
          output_data=self.output_data,
      )

      # If this is a refinement iteration, the refinement feedback is already in state.messages
      # Only replace messages on the first iteration to preserve refinement guidance
      if state.plan_iteration == 0:
        state.messages = [claude_instructions]
        prompt_to_send = claude_instructions
      else:
        # Refinement iteration: format full conversation with role markers
        # state.messages contains: [original_instructions, refinement_feedback_1, refinement_feedback_2, ...]
        # state.plan_history contains: [plan_1, plan_2, ...]

        # Prepare custom labels for clarity
        user_labels = ["Original Plan Instructions"]
        user_labels.extend([f"Plan Refinement Guidance {i}" for i in range(1, len(state.messages))])

        assistant_labels = [f"Previous Plan (Iteration {i + 1})" for i in range(len(state.plan_history))]

        # Format conversation with roles
        prompt_to_send = utils.format_conversation_with_roles(
            user_messages=state.messages,
            assistant_messages=state.plan_history,
            user_labels=user_labels,
            assistant_labels=assistant_labels
        )

      # Display the prompt
      utils.print_with_timestamp("💬 Plan mode prompt:")
      if state.plan_iteration == 0:
        utils.print_prompt(claude_instructions)
      else:
        utils.print_with_timestamp(
            f"📝 Sending full conversation history "
            f"({len(state.messages)} user messages, {len(state.plan_history)} assistant messages)"
        )
        utils.print_prompt(
            prompt_to_send,
            truncate=self.config.claude_code.enable_prompt_preview_truncation,
            head_lines=self.config.claude_code.prompt_preview_head_lines,
            tail_lines=self.config.claude_code.prompt_preview_tail_lines
        )

      # Execute Claude in plan mode
      self._execute_claude_plan_mode(state, prompt_to_send)

      # Check for errors
      if self._plan_node_encountered_error(state):
        state.should_terminate_early = True
        utils.print_with_timestamp("🚫 Plan generation terminated due to error")
        return state

      # Extract and store plan
      if state.plan_content:
        state.plan_iteration += 1
        state.plan_history.append(state.plan_content)
        utils.print_with_timestamp(f"✅ Plan generated successfully (iteration {state.plan_iteration})")
        utils.print_plan_content(state.plan_content)
      else:
        state.error_message = "No plan content captured from Claude"
        state.should_terminate_early = True
      return state

    except Exception as e:
      state.error_message = f"Plan generation failed: {e}"
      state.should_terminate_early = True
      utils.print_error(f"Plan generation error: {e}")
      return state

  def _review_plan_node(self, state: PlanState) -> PlanState:
    """LLM-powered plan analysis and scoring"""
    try:
      utils.print_with_timestamp("🔍 Reviewing execution plan with supervisor LLM...")

      # Skip review if disabled or auto-approve conditions met
      config = self.config.claude_code
      if (not config.plan_review_enabled
              or state.should_auto_approve_plan(config.plan_auto_approval_threshold)):
        state.plan_approved = True
        state.plan_review_score = 1.0
        state.plan_feedback = "Auto-approved (review disabled or high confidence)"
        utils.print_with_timestamp("✅ Plan auto-approved")
        return state

      # Generate and execute review
      review_prompt = self._get_plan_review_prompt(state)
      review_result = self._call_llm("plan_review", review_prompt)

      # Parse review results
      review_data = self._parse_plan_review_result(review_result)
      state.plan_review_score = review_data.get('overall_score', 0.0)
      state.plan_feedback = review_data.get('feedback_summary', '')
      state.plan_strengths = review_data.get('strengths', [])
      state.plan_improvements = review_data.get('specific_improvements', [])
      state.plan_risks = review_data.get('risk_assessment', [])

      # Display detailed review results
      self._display_plan_review_results(state)

      # Auto-approve logic
      if (state.should_auto_approve_plan(config.plan_auto_approval_threshold)
              or state.should_end_for_max_plan_iterations(config.max_plan_iterations)):
        state.plan_approved = True
        if state.should_end_for_max_plan_iterations(config.max_plan_iterations):
          state.plan_feedback = f"Auto-approved after {config.max_plan_iterations} iterations"
      else:
        state.plan_approved = review_data.get('recommendation') == 'approve'

      return state

    except Exception as e:
      # Fallback to auto-approval on review failure
      utils.print_error(f"Plan review failed, auto-approving: {e}")
      state.plan_approved = True
      state.plan_review_score = 1.0
      state.error_message = f"Plan review failed, auto-approving: {e}"
      return state

  def _refine_plan_node(self, state: PlanState) -> PlanState:
    """Generate plan refinement guidance"""
    try:
      utils.print_with_timestamp("🔄 Refining execution plan based on feedback...")

      # Generate refinement guidance
      refinement_prompt = self._get_plan_refinement_prompt(state)
      claude_instructions = prompts.build_claude_guidance_prompt(refinement_prompt)
      state.messages.append(claude_instructions)

      # Clear error state for retry
      state.error_message = ""

      utils.print_with_timestamp(f"📝 Refinement guidance provided for iteration {state.plan_iteration}")
      return state

    except Exception as e:
      utils.print_error(f"Plan refinement failed: {e}")
      state.error_message = f"Plan refinement failed: {e}"
      return state

  def _approve_plan_node(self, state: PlanState) -> PlanState:
    """Final plan approval and preparation for execution"""
    try:
      utils.print_with_timestamp("✅ Plan approved for execution!")

      # Display final approved plan
      utils.print_plan_approved(state.plan_content)

      # Set approval status
      state.plan_approved = True

      utils.print_with_timestamp("🚀 Plan ready for implementation phase...")
      return state

    except Exception as e:
      utils.print_error(f"Plan approval failed: {e}")
      state.error_message = f"Plan approval failed: {e}"
      return state

  def _plan_generation_decision(self, state: PlanState) -> Literal[PlanModeNodes.REVIEW_PLAN, '__end__']:
    """Route after plan generation"""
    if state.should_terminate_early:
      utils.print_with_timestamp("🚫 Terminating due to error")
      return END
    utils.print_with_timestamp("✅ Routing to plan review")
    return PlanModeNodes.REVIEW_PLAN

  def _plan_review_decision(
          self, state: PlanState) -> Literal[PlanModeNodes.REFINE_PLAN, PlanModeNodes.APPROVE_PLAN, '__end__']:
    """Route after plan review"""
    if state.should_terminate_early:
      utils.print_with_timestamp("🚫 Terminating due to error")
      return END

    config = self.config.claude_code
    if (state.plan_approved
            or not state.should_retry_plan(config.max_plan_iterations)):
      utils.print_with_timestamp("✅ Routing to approve plan")
      return PlanModeNodes.APPROVE_PLAN

    utils.print_with_timestamp("🔄 Routing to refine plan")
    return PlanModeNodes.REFINE_PLAN

  # Plan mode helper methods
  def _execute_claude_plan_mode(self, state: PlanState, instructions: str) -> None:
    """Execute Claude Code in plan mode and capture plan content"""
    # Create plan-specific options
    options = ClaudeAgentOptions(
        cwd=self.base_claude_options.cwd,
        permission_mode='plan',
        max_turns=self.base_claude_options.max_turns,
        system_prompt=self.base_claude_options.system_prompt,
        allowed_tools=self.base_claude_options.allowed_tools,
    )
    anyio.run(self._claude_run, instructions, options, state)

  def _plan_node_encountered_error(self, state: PlanState) -> bool:
    """Check if plan node encountered errors"""
    return bool(
        state.should_terminate_early
        or (state.error_message and any(error in state.error_message.lower()
                                        for error in ['credit balance', 'quota exceeded', 'rate limit']))
    )

  def _get_plan_review_prompt(self, state: PlanState) -> str:
    """Generate plan review prompt"""
    template = self.plan_review_prompt
    return template.format(
        problem_description=self.problem_description,
        input_data=str(self.input_data) if self.input_data is not None else "None provided",
        output_data=str(self.output_data) if self.output_data is not None else "None provided",
        development_context=self.development_guidelines,
        claude_plan=state.plan_content
    )

  def _get_plan_refinement_prompt(self, state: PlanState) -> str:
    """Generate plan refinement prompt"""
    template = prompts.plan_refinement_guidance_template()
    return template.format(
        problem_description=self.problem_description,
        plan_iteration=state.plan_iteration,
        plan_review_score=state.plan_review_score,
        plan_feedback=state.plan_feedback,
        previous_plan=state.plan_content
    )

  def _parse_plan_review_result(self, review_result: str) -> dict:
    """Parse structured JSON response from plan review"""
    try:
      # Try to extract JSON from the response
      start_idx = review_result.find('{')
      end_idx = review_result.rfind('}') + 1
      if start_idx != -1 and end_idx > start_idx:
        json_str = review_result[start_idx:end_idx]
        return json.loads(json_str)
    except (json.JSONDecodeError, ValueError):
      pass

    # Fallback parsing for non-JSON responses
    return {
        'overall_score': 0.5,
        'strengths': ["Plan structure provided"],
        'specific_improvements': ["Review response was not in expected JSON format"],
        'risk_assessment': ["Unable to properly parse review results"],
        'recommendation': 'refine',
        'feedback_summary': review_result[:200] + ('...' if len(review_result) > 200 else '')
    }

  def _display_plan_review_results(self, state: PlanState) -> None:
    """Display comprehensive plan review results"""
    score = state.plan_review_score
    status = "✅ Approved" if state.plan_approved else ("🔄 Needs Refinement" if score < 0.8 else "⚠️ Conditional")

    print(f"\n{utils.orange('=' * 60)}")
    print(f"{utils.orange('📋 PLAN REVIEW RESULTS')} (Iteration {state.plan_iteration})")
    print(f"{utils.orange('=' * 60)}")

    # Score and status
    score_color = utils.green if score >= 0.8 else utils.yellow if score >= 0.6 else utils.red
    print(f"   📊 Score: {score_color(f'{score:.2f}/1.0')}")
    print(f"   📋 Status: {status}")
    print()

    # Strengths
    if state.plan_strengths:
      print(f"   ✅ {utils.green('Strengths:')}")
      for strength in state.plan_strengths:
        print(f"      • {strength}")
      print()

    # Improvements needed
    if state.plan_improvements:
      print(f"   ⚠️  {utils.yellow('Areas for Improvement:')}")
      for improvement in state.plan_improvements:
        print(f"      • {improvement}")
      print()

    # Risk assessment
    if state.plan_risks:
      print(f"   🔍 {utils.red('Risk Assessment:')}")
      for risk in state.plan_risks:
        print(f"      • {risk}")
      print()

    # Feedback summary
    if state.plan_feedback:
      print(f"   💬 {utils.cyan('Feedback Summary:')}")
      print(f"      {state.plan_feedback}")
      print()

    print(f"{utils.orange('=' * 60)}\n")

  def review_session(self, state: WorkflowState) -> WorkflowState:
    """Review and analyze the results from Claude's session"""
    utils.print_with_timestamp("\n📊 Reviewing session results...")

    # Check if files were created
    if self.solution_path is not None:
      if os.path.exists(self.solution_path):
        utils.print_with_timestamp(f"📄 Solution file detected: {self.solution_path}")
    if self.test_path is not None:
      if os.path.exists(self.test_path):
        utils.print_with_timestamp(f"🧪 Test file detected: {self.test_path}")

    # Analyze todo completion status
    completed_todos = [todo for todo in state.claude_todos if todo.get('status') == 'completed']
    todos_count = len(state.claude_todos)

    if todos_count > 0:
      completion_rate = len(completed_todos) / todos_count
      utils.print_with_timestamp(f"📋 Todo completion: {len(completed_todos)}/{todos_count} ({completion_rate:.1%})")

    # Check for error patterns in the output using utility functions
    general_errors, credit_quota_errors, context_length_errors = utils.detect_errors_in_output(state.claude_log)
    error_message, should_terminate_early, should_reduce_message = utils.format_error_message(
        general_errors, credit_quota_errors, context_length_errors)

    # Update state with error information
    if error_message:
      state.error_message = error_message
      state.should_terminate_early = should_terminate_early
      state.should_reduce_message = should_reduce_message

      if should_terminate_early:
        utils.print_with_timestamp("🚫 Credit/quota error detected - terminating session")
      elif should_reduce_message:
        utils.print_with_timestamp("⚠️  Context length error detected - will reduce message and retry")
      else:
        utils.print_warning("Detected error indicators in Claude's output")

    return state

  def decide_next_action(self, state: WorkflowState) -> str:
    """Decide what to do next based on session results"""
    utils.print_with_timestamp("\n🤔 Deciding next action...")

    # Check for early termination due to credit/quota errors
    if state.should_terminate_early:
      utils.print_with_timestamp("🚫 Early termination requested due to API errors")
      return 'finish'

    # Check if we've exceeded maximum iterations
    if state.current_iteration >= self.config.agent.max_iterations:
      utils.print_with_timestamp(f"🔄 Maximum iterations ({self.config.agent.max_iterations}) reached")
      return 'finish'

    # Check if we need to reduce message due to context length errors
    if state.should_reduce_message:
      utils.print_with_timestamp("📏 Context length error detected - reducing message")
      return 'reduce'

    # If there are explicit errors, provide guidance
    if state.error_message:
      utils.print_error("Errors detected, providing guidance")
      return 'guide'

    # Check if solution appears complete
    if self.integrate_into_codebase:
      # In integration mode, check if Claude indicates completion
      if not state.claude_session_active:
        utils.print_success("Integration mode: session complete, validating")
        return 'validate'
    else:
      # Standard mode: check if both files exist
      if (self.solution_path and os.path.exists(self.solution_path)
              and self.test_path and os.path.exists(self.test_path)):
        utils.print_success("Both solution and test files exist, validating")
        return 'validate'

    # Default: validate if solution is already enough
    utils.print_with_timestamp("🤔 Solution unclear, starting validation step")
    return 'validate'

  def test_and_analyze(self, state: WorkflowState) -> WorkflowState:
    """
    Validate the solution created by Claude Code and provide detailed feedback.

    This method performs comprehensive validation including:
    1. Checking if solution and test files exist
    2. Running tests to verify correctness
    3. Extracting output data if input data was provided
    4. Generating detailed validation feedback for failed cases

    Unlike passive test running, this generates specific feedback that guides
    Claude's next iteration rather than just reporting pass/fail status.

    Args:
      state: Current workflow state

    Returns:
      Updated state with is_solved status and validation_feedback
    """
    utils.print_with_timestamp("\n🔍 Validating Claude's solution...")

    # Reset validation state
    state.is_solved = False
    state.validation_feedback = ""

    if self.integrate_into_codebase:
      # In integration mode, we validate by running tests on the entire codebase
      utils.print_debug("Integration mode: validating codebase changes...")
      state = self._run_integration_tests(state)
    else:
      # Standard mode: check if both files exist first
      missing_files = []
      if self.solution_path is not None and not os.path.exists(self.solution_path):
        missing_files.append(f"Solution file {self.solution_path}")
      if self.test_path is not None and not os.path.exists(self.test_path):
        missing_files.append(f"Test file {self.test_path}")

      if missing_files:
        state.validation_feedback = f"Missing required files: {
            ', '.join(missing_files)}. Please create these files before proceeding."
        utils.print_error(f"Missing files: {', '.join(missing_files)}")
        return state

      # Run the tests to validate
      state = self._run_tests(state)

    # Determine final state based on validation results
    if state.is_solved and not state.validation_feedback:
      # Tests passed and no feedback - solution is complete
      utils.print_success("✅ Solution validation successful - marking as complete")

      # Extract output data if needed (for data science workflows)
      # Only extract if we have a solution_path (skip in integration mode)
      if self.input_data is not None and self.solution_path is not None:
        state = self._extract_output_data(state)
        # If output extraction fails, it doesn't invalidate the solution
        # since tests already passed
    elif state.validation_feedback:
      # We have specific feedback - continue iteration
      utils.print_info("📋 Validation feedback generated - will continue iteration")
      state.is_solved = False  # Ensure we continue iterating
    else:
      # Tests failed but no specific feedback yet - need to analyze
      if state.error_message:
        state.validation_feedback = f"Implementation has errors that need to be fixed: {state.error_message}"
      else:
        state.validation_feedback = "Tests are not passing. Please review and fix the implementation."
      state.is_solved = False

    return state

  def should_iterate(self, state: WorkflowState) -> str:
    """If the solution is valid, finish; otherwise provide guidance and continue iteration"""
    if state.is_solved:
      utils.print_with_timestamp("✅ Solution appears complete, finalizing")
      return 'finish'
    return 'continue'

  def _run_integration_tests(self, state: WorkflowState) -> WorkflowState:
    """Validate integration using Claude's own assessment and todo completion"""
    utils.print_with_timestamp("\n🔍 Validating solution based on Claude's assessment...")

    try:
      # Validate based on Claude's final messages
      claude_success = self._validate_by_claude_messages(state)

      # Validate based on todo completion
      todo_success = self._validate_by_todo_completion(state)

      # Check for error indicators in recent messages
      has_errors = self._detect_recent_errors(state)

      # Determine validation result
      if claude_success and todo_success and not has_errors:
        state.is_solved = True
        utils.print_success("✅ Solution validated - Claude reported success and all todos completed")
        state.test_results = self._generate_success_summary(state)

      elif claude_success or todo_success:
        if has_errors:
          state.validation_feedback = "Claude reported partial success but errors were detected. Please review and address any remaining issues."
          utils.print_warning("⚠️ Partial success with errors detected")
        else:
          state.is_solved = True
          utils.print_success("✅ Solution validated - partial indicators suggest success")
          state.test_results = self._generate_success_summary(state)

      else:
        state.validation_feedback = "Claude did not clearly indicate successful completion. Please review the implementation and ensure all requirements are met."
        utils.print_warning("❌ No clear success indicators found")

      # Always provide guidance for running tests manually if test instructions exist
      if hasattr(self, 'test_instructions') and self.test_instructions:
        manual_test_guidance = self._generate_manual_test_guidance()
        if state.validation_feedback:
          state.validation_feedback += f"\n\n{manual_test_guidance}"
        else:
          state.test_results += f"\n\n{manual_test_guidance}"

      return state

    except Exception as e:
      error_msg = f"Error during validation: {str(e)}"
      utils.print_error(error_msg)
      state.validation_feedback = error_msg
      return state

  def _validate_by_claude_messages(self, state: WorkflowState) -> bool:
    """Validate based on Claude's own success indicators in recent messages"""
    if not state.claude_log:
      return False

    recent_messages = state.claude_log[-3:]  # Last 3 messages

    success_indicators = [
        "tests are passing", "all tests pass", "tests passed", "test passed",
        "successfully implemented", "task completed", "implementation complete",
        "fix worked", "solution works", "working correctly", "working properly",
        "all the tests are passing", "perfect! all", "great! all", "excellent! all",
        "tests pass", "solution is complete", "implementation is working"
    ]

    for message in recent_messages:
      message_lower = message.lower()
      if any(indicator in message_lower for indicator in success_indicators):
        return True

    return False

  def _validate_by_todo_completion(self, state: WorkflowState) -> bool:
    """Check if todos indicate successful completion"""
    if not state.claude_todos:
      return False

    completed = sum(1 for todo in state.claude_todos if todo.get('status') == 'completed')
    total = len(state.claude_todos)

    # Consider success if 100% completion or very high completion (90%+)
    if total == 0:
      return False

    completion_rate = completed / total
    return completion_rate >= 0.9  # 90% or higher completion

  def _detect_recent_errors(self, state: WorkflowState) -> bool:
    """Detect error indicators in recent Claude messages"""
    if not state.claude_log:
      return False

    recent_messages = state.claude_log[-2:]  # Last 2 messages

    error_indicators = [
        "error occurred", "failed to", "exception", "traceback",
        "cannot", "unable to", "not working", "didn't work",
        "tests are failing", "test failed", "tests failed",
        "something went wrong", "issue with", "problem with"
    ]

    for message in recent_messages:
      message_lower = message.lower()
      if any(indicator in message_lower for indicator in error_indicators):
        return True

    return False

  def _generate_success_summary(self, state: WorkflowState) -> str:
    """Generate a summary of the successful validation"""
    summary_parts = []

    # Todo completion summary
    if state.claude_todos:
      completed = sum(1 for todo in state.claude_todos if todo.get('status') == 'completed')
      total = len(state.claude_todos)
      summary_parts.append(f"✅ Todo completion: {completed}/{total} ({completed / total * 100:.1f}%)")

    # Claude's own assessment
    summary_parts.append("✅ Claude reported successful implementation")

    # Add final guidance
    summary_parts.append("\n📋 Validation Summary:")
    summary_parts.append("- Solution implemented successfully based on Claude's assessment")
    summary_parts.append("- All or most todos completed")
    summary_parts.append("- No critical errors detected in recent output")

    return "\n".join(summary_parts)

  def _generate_manual_test_guidance(self) -> str:
    """Generate guidance for running tests manually"""
    if not hasattr(self, 'test_instructions') or not self.test_instructions:
      return ""

    guidance = ["🧪 Manual Test Guidance:",
                "To verify the implementation manually, you can run the tests as specified:",
                ""]

    # Extract test command from test_instructions if available
    test_instructions = getattr(self, 'test_instructions', '')
    if '```bash' in test_instructions:
      # Extract bash command from test instructions
      lines = test_instructions.split('\n')
      in_bash_block = False
      for line in lines:
        if '```bash' in line:
          in_bash_block = True
          continue
        elif '```' in line and in_bash_block:
          break
        elif in_bash_block and line.strip():
          guidance.append(f"  {line.strip()}")

    if len(guidance) <= 3:  # No specific commands found
      guidance.extend([
          "Please refer to the test instructions provided to Claude for the exact commands.",
          "The test instructions contain project-specific commands for running tests."
      ])

    return "\n".join(guidance)

  def _analyze_claude_output_for_testing(self, state: WorkflowState) -> dict:
    """Use LLM to analyze Claude's output and determine test strategy"""
    # Get recent Claude output to analyze
    recent_output = "\n".join(state.claude_log[-5:]) if state.claude_log else "No recent output"

    # Find available test files
    test_files = []
    for root, _, files in os.walk('.'):
      for file in files:
        if file.endswith('_test.py') or file.startswith('test_'):
          test_files.append(os.path.join(root, file))

    # Extract mentioned items from Claude's output
    mentioned_items = self._extract_mentioned_items(recent_output)

    # Use LLM to analyze and determine strategy
    analysis_prompt = prompts.test_analysis_template().format(
        claude_output=recent_output,
        mentioned_items=mentioned_items,
        test_instructions=self.test_instructions,
        available_test_files=test_files
    )

    analysis = self._call_llm("test_analysis", analysis_prompt)

    # Parse the analysis to determine strategy
    strategy = self._parse_test_strategy(analysis, test_files)

    utils.print_debug(f"Test strategy determined: {strategy}")
    return strategy

  def _extract_mentioned_items(self, output: str) -> str:
    """Extract files, functions, and classes mentioned in Claude's output"""
    import re

    # Look for common patterns in Claude's output
    patterns = [
        r'function[s]?\s+(\w+)',
        r'class[es]?\s+(\w+)',
        r'file[s]?\s+(\w+\.py)',
        r'test[s]?\s+(\w+)',
        r'created?\s+(\w+\.py)',
        r'modified?\s+(\w+\.py)'
    ]

    mentioned = []
    for pattern in patterns:
      matches = re.findall(pattern, output, re.IGNORECASE)
      mentioned.extend(matches)

    return ", ".join(set(mentioned)) if mentioned else "No specific items mentioned"

  def _parse_test_strategy(self, analysis: str, available_files: list) -> dict:
    """Parse LLM analysis into actionable test strategy"""
    analysis_lower = analysis.lower()

    # Default strategy
    strategy = {
        'test_type': 'integration',
        'test_files': available_files,
        'command': [sys.executable, '-m', 'pytest'] + available_files + ['-v', '--tb=short', '--no-header']
    }

    # Look for specific instructions in the analysis
    if 'no test' in analysis_lower or 'no separate test' in analysis_lower:
      strategy['test_type'] = 'no_tests'
    elif 'specific' in analysis_lower and any(f in analysis for f in available_files):
      # Extract specific files mentioned
      specific_files = [f for f in available_files if f in analysis]
      if specific_files:
        strategy['test_type'] = 'specific'
        strategy['test_files'] = specific_files
        strategy['command'] = [sys.executable, '-m', 'pytest'] + specific_files + ['-v', '--tb=short', '--no-header']

    return strategy

  def _run_specific_tests(self, test_files: list) -> subprocess.CompletedProcess:
    """Run specific test files"""
    timeout = self.config.agent.test_timeout
    return subprocess.run(
        [sys.executable, '-m', 'pytest'] + test_files + ['-v', '--tb=short', '--no-header'],
        capture_output=True,
        text=True,
        timeout=timeout,
        cwd=os.getcwd()
    )

  def _run_all_integration_tests(self) -> subprocess.CompletedProcess:
    """Run all integration tests"""
    # Find all test files
    test_files = []
    for root, _, files in os.walk('.'):
      for file in files:
        if file.endswith('_test.py') or file.startswith('test_'):
          test_files.append(os.path.join(root, file))

    if not test_files:
      # Create a dummy result if no tests found
      return subprocess.CompletedProcess(
          args=['pytest'],
          returncode=0,
          stdout="No test files found",
          stderr=""
      )

    timeout = self.config.agent.test_timeout
    return subprocess.run(
        [sys.executable, '-m', 'pytest'] + test_files + ['-v', '--tb=short', '--no-header'],
        capture_output=True,
        text=True,
        timeout=timeout,
        cwd=os.getcwd()
    )

  def _generate_test_failure_feedback(self, result: subprocess.CompletedProcess, strategy: dict) -> str:
    """Generate detailed feedback for test failures"""
    feedback_parts = []

    if result.returncode != 0:
      feedback_parts.append(f"Tests failed with exit code {result.returncode}.")

      # Analyze common failure patterns
      if "FAILED" in result.stdout:
        failures = [line for line in result.stdout.split('\n') if 'FAILED' in line]
        feedback_parts.append(f"Failed tests: {', '.join(failures[:3])}")

      if "ImportError" in result.stderr or "ModuleNotFoundError" in result.stderr:
        feedback_parts.append("Import errors detected - check your module imports and file structure.")

      if "AssertionError" in result.stdout:
        feedback_parts.append("Assertion errors detected - your implementation may not be producing expected results.")

      if "SyntaxError" in result.stderr:
        feedback_parts.append("Syntax errors detected - check your code for syntax issues.")

      # Add strategy-specific feedback
      if strategy['test_type'] == 'specific':
        feedback_parts.append(f"Focus on fixing the specific test files: {', '.join(strategy['test_files'])}")

      feedback_parts.append("Please review the test output above and fix the identified issues.")

    return " ".join(feedback_parts)

  def _extract_output_data(self, state: WorkflowState) -> WorkflowState:
    """Extract output data by running the solution with input data"""
    utils.print_with_timestamp("\n📤 Extracting output data from solution...")

    try:
      # Import the solution module dynamically
      import importlib.util

      # Load the solution module
      spec = importlib.util.spec_from_file_location("solution_module", self.solution_path)
      if spec is None or spec.loader is None:
        raise ImportError(f"Cannot load module from {self.solution_path}")

      solution_module = importlib.util.module_from_spec(spec)
      spec.loader.exec_module(solution_module)

      # Try to find a main function or process function
      possible_functions = ['main', 'process', 'solve', 'run', 'execute']
      main_function = None

      for func_name in possible_functions:
        if hasattr(solution_module, func_name):
          main_function = getattr(solution_module, func_name)
          break

      if main_function is None:
        # If no standard function found, try to find any callable function
        # Filter out types, built-in functions, and imports
        functions = []
        for name in dir(solution_module):
          if not name.startswith('_'):
            attr = getattr(solution_module, name)
            if (callable(attr)
                and hasattr(attr, '__name__')
                and not isinstance(attr, type)
                and hasattr(attr, '__module__')
                    and attr.__module__ == solution_module.__name__):
              functions.append(attr)
        if functions:
          main_function = functions[0]  # Use the first callable function

      if main_function is not None:
        func_name = getattr(main_function, '__name__', str(main_function))
        utils.print_debug(f"Found function: {func_name}")

        # Try to call the function with input data
        try:
          if self.input_data is not None:
            # Pass the input data directly as argument
            result = main_function(self.input_data)
          else:
            # Call without arguments
            result = main_function()

          self.output_data = result
          utils.print_success(f"Output data extracted: {type(result).__name__}")

          # Validate against expected output if provided
          if self.output_data is not None:
            if self._validate_output(result, self.output_data):
              utils.print_success("Output matches expected format!")
            else:
              utils.print_warning("Output format doesn't match expected format")

        except Exception as e:
          utils.print_error(f"Failed to execute function: {e}")
          state.error_message = f"Failed to execute solution function: {e}"

      else:
        utils.print_warning("No callable main function found in solution")

    except Exception as e:
      utils.print_error(f"Failed to extract output data: {e}")
      # Don't mark as unsolved, this is optional

    return state

  def _validate_output(self, actual: Any, expected: Any) -> bool:
    """Validate that actual output matches expected output format/type"""
    try:
      # Check type compatibility
      if type(actual) is not type(expected):
        return False

      # For collections, check structure
      if isinstance(expected, (list, tuple)):
        if len(actual) != len(expected):
          return False
        # Check if all elements have compatible types
        for a, e in zip(actual, expected):
          if type(a) is not type(e):
            return False

      elif isinstance(expected, dict):
        if set(actual.keys()) != set(expected.keys()):
          return False
        # Check value types
        for key in expected:
          if type(actual[key]) is not type(expected[key]):
            return False

      return True

    except Exception:
      return False

  def generate_guidance(self, state: WorkflowState) -> WorkflowState:
    """
    Provide intelligent guidance to Claude Code based on current situation.

    This is the core of the intelligent feedback loop. It analyzes the current state
    and generates specific, actionable guidance using an LLM. Handles two modes:
    1. Error mode: When explicit errors occurred during execution
    2. Validation mode: When tests failed or validation feedback is available

    Args:
      state: Current workflow state with error_message or validation_feedback

    Returns:
      Updated state with guidance message for Claude and cleared error state
    """
    utils.print_with_timestamp("\n🎯 Analyzing situation and providing guidance...")

    # Increment iteration counter
    state.current_iteration += 1
    utils.print_with_timestamp(f"🔄 Starting iteration {state.current_iteration}")

    # Determine guidance mode based on state
    if state.error_message:
      # Error mode: Handle explicit errors
      guidance = self._generate_error_guidance(state)
      utils.print_with_timestamp("📋 Error guidance generated:")
    elif state.validation_feedback:
      # Feedback mode: Handle validation feedback
      guidance = self._generate_feedback_guidance(state)
      utils.print_with_timestamp("📋 Validation feedback guidance generated:")
    else:
      # Fallback mode: General guidance
      guidance = "Continue working on the problem. Review your current progress and ensure all requirements are met."
      utils.print_with_timestamp("📋 General guidance generated:")

    utils.print_with_timestamp(guidance)

    # Store guidance in message buffer for next iteration
    guidance_message = f"""\
Based on the previous attempt, here's guidance for improvement:

{guidance}

Please update your todo list and continue working on the solution, addressing these specific points.
"""

    state.messages.append(guidance_message)

    # Clear state for next iteration
    state.error_message = ""
    state.test_results = ""
    state.validation_feedback = ""

    return state

  def reduce_message_and_retry(self, state: WorkflowState) -> WorkflowState:
    """
    Reduce the message length when context length errors occur and retry.

    This method is triggered when Claude outputs "API Error: 400 Input is too long for requested model."
    It reduces the last message in the queue by removing non-essential content while preserving
    the core requirements, then prepares for a retry.

    Args:
      state: Current workflow state

    Returns:
      Updated state with reduced message for retry
    """
    utils.print_with_timestamp("\n📏 Reducing message length due to context limit...")

    if not state.messages:
      utils.print_error("No messages to reduce")
      state.error_message = "Context length error but no messages available to reduce"
      return state

    # Get the last message (current prompt)
    original_message = state.messages[-1]
    utils.print_with_timestamp(f"Original message length: {len(original_message)} characters")

    # Reduce the message using the utility function
    reduced_message = utils.reduce_message_length(original_message)
    utils.print_with_timestamp(f"Reduced message length: {len(reduced_message)} characters")

    # Append reduced version to the message buffer
    state.messages.append(reduced_message)

    # Clear the context length error flags
    state.should_reduce_message = False
    state.error_message = ""

    # Add a note to the log about the reduction
    state.claude_log.append(
        f"MESSAGE_REDUCED: Original length {
            len(original_message)}, reduced to {
            len(reduced_message)}")

    utils.print_success("Message reduced successfully - ready for retry")

    state.current_iteration += 1
    return state

  def _generate_error_guidance(self, state: WorkflowState) -> str:
    """Generate guidance for error cases using LLM"""
    example_output_section = f'Expected behavior: {self.example_output}' if self.example_output else ''

    analysis_prompt = prompts.error_guidance_template().format(
        problem_description=self.problem_description,
        example_output_section=example_output_section,
        error_message=state.error_message,
        test_results=state.test_results if state.test_results else 'No tests run yet',
        current_iteration=state.current_iteration,
        test_instructions=self.test_instructions,
        todo_progress=self._format_todos_for_analysis(state.claude_todos),
        recent_output=self._format_output_log_for_analysis(state.claude_log)
    )

    return self._call_llm("error_analysis", analysis_prompt)

  def _generate_feedback_guidance(self, state: WorkflowState) -> str:
    """Generate guidance for validation feedback using LLM"""
    example_output_section = f'Expected behavior: {self.example_output}' if self.example_output else ''

    # Get recent messages from Claude's log
    recent_messages = "\n".join(state.claude_log[-3:]) if state.claude_log else "No recent messages"

    analysis_prompt = prompts.feedback_guidance_template().format(
        problem_description=self.problem_description,
        example_output_section=example_output_section,
        validation_feedback=state.validation_feedback,
        test_instructions=self.test_instructions,
        recent_messages=recent_messages,
        todo_progress=self._format_todos_for_analysis(state.claude_todos)
    )

    return self._call_llm("feedback_analysis", analysis_prompt)

  def _format_todos_for_analysis(self, todos: list[dict]) -> str:
    """Format todo list for LLM analysis"""
    if not todos:
      return 'No todos available'

    formatted = []
    for todo in todos[-5:]:  # Last 5 todos
      status = todo.get('status', 'unknown')
      content = todo.get('content', 'Unknown task')
      formatted.append(f"- [{status.upper()}] {content}")

    return '\n'.join(formatted)

  def _format_output_log_for_analysis(self, output_log: list[str]) -> str:
    """Format output log for LLM analysis"""
    if not output_log:
      return 'No output available'

    # Get last few entries, excluding the initial prompt
    relevant_entries = [entry for entry in output_log[-3:] if not entry.startswith('PROMPT:')]
    if not relevant_entries:
      return 'No relevant output available'

    # Truncate long entries
    formatted = []
    for entry in relevant_entries:
      if len(entry) > 300:
        formatted.append(entry[:300] + '...')
      else:
        formatted.append(entry)

    return '\n'.join(formatted)

  def _call_llm(self, operation: str, prompt: str) -> str:
    """Wrapper for LLM calls for guidance analysis"""
    try:
      utils.print_with_timestamp(f"🤖 Calling LLM for {operation}...")
      messages = [HumanMessage(content=prompt)]
      response = self.llm.invoke(messages)
      content = response.content
      utils.print_success(f"LLM response received for {operation}")

      # Ensure we have string content
      if not isinstance(content, str):
        content = str(content)

      # Check if response is empty or error-like
      if not content.strip():
        return f"Empty response received for {operation}"

      return content
    except Exception as e:
      error_msg = f"Error in {operation}: {str(e)}"
      utils.print_error(error_msg)
      return error_msg

  def _run_tests(self, state: WorkflowState) -> WorkflowState:
    """Execute the tests and provide detailed feedback"""
    utils.print_with_timestamp("\n▶️  Running tests...")

    # Check if test file exists and has content
    if self.test_path is not None and not os.path.exists(self.test_path):
      state.test_results = f"Test file {self.test_path} does not exist"
      state.is_solved = False
      state.validation_feedback = f"Test file {
          self.test_path} was not created. Please create comprehensive tests for your solution."
      utils.print_error(f"Test file not found: {self.test_path}\n")
      return state

    # Check if solution file exists
    if self.solution_path is not None and not os.path.exists(self.solution_path):
      state.test_results = (f"Solution file {self.solution_path} "
                            'does not exist')
      state.is_solved = False
      state.validation_feedback = f"Solution file {
          self.solution_path} was not created. Please implement your solution first."
      utils.print_error(f"Solution file not found: {self.solution_path}\n")
      return state

    try:
      timeout = self.config.agent.test_timeout
      # First try to run a syntax check on both files
      for file_path, file_type in [(self.solution_path, 'solution'),
                                   (self.test_path, 'test')]:
        if file_path is None:
          continue
        try:
          with open(file_path, 'r') as f:
            compile(f.read(), file_path, 'exec')
        except SyntaxError as e:
          error_msg = f"Syntax error in {file_type} file {file_path}: {e}"
          utils.print_error(error_msg)
          state.test_results = error_msg
          state.is_solved = False
          state.validation_feedback = f"Syntax error in {file_type} file: {e}. Please fix the syntax errors and ensure your code is valid Python."
          return state

      # Run the tests
      if self.test_path is None:
        state.test_results = "No test file specified"
        state.is_solved = False
        state.validation_feedback = "No test file specified for validation"
        return state

      result = subprocess.run(
          [sys.executable, '-m', 'pytest', self.test_path, '-v',
           '--tb=short', '--no-header'],
          capture_output=True,
          text=True,
          timeout=timeout,
          cwd=os.getcwd()  # Ensure we're in the right directory
      )

      state.test_results = (f"Exit code: {result.returncode}\n"
                            f"STDOUT:\n{result.stdout}\n"
                            f"STDERR:\n{result.stderr}")

      if result.returncode == 0:
        state.is_solved = True
        utils.print_success(utils.green('All tests passed!'))
        print(f"Test output:\n{result.stdout}")
      else:
        state.is_solved = False
        # Generate detailed feedback instead of just error message
        state.validation_feedback = self._generate_test_failure_feedback(
            result, {'test_type': 'specific', 'test_files': [self.test_path]})
        utils.print_error(f"{utils.red('Tests failed')} (exit code: {result.returncode})")
        print(f"Test output:\n{result.stdout}")
        if result.stderr:
          print(f"Errors:\n{utils.red(result.stderr)}")
      print()

    except subprocess.TimeoutExpired:
      timeout = self.config.agent.test_timeout
      state.test_results = f"Tests timed out after {timeout} seconds"
      state.is_solved = False
      state.validation_feedback = f"Tests are taking too long to execute (>{timeout}s). Consider optimizing your implementation or breaking down complex tests."
      utils.print_with_timestamp(f"⏰ Tests timed out after {timeout} seconds\n")
    except FileNotFoundError:
      state.test_results = ("pytest not found. "
                            'Please install pytest: pip install pytest')
      state.is_solved = False
      state.validation_feedback = "Testing framework not available. Please ensure pytest is installed in your environment."
      utils.print_error("pytest not found. Install with: pip install pytest\n")
    except Exception as e:
      state.test_results = f"Error running tests: {str(e)}"
      state.is_solved = False
      state.validation_feedback = f"Error occurred while running tests: {
          str(e)}. Please check your test implementation."
      utils.print_error(f"Error running tests: {str(e)}\n")

    return state

  def finalize_solution(self, state: WorkflowState) -> WorkflowState:
    """Finalize the solution"""
    if state.is_solved:
      utils.print_with_timestamp(
          f"\n🎉 {
              utils.green(
                  utils.bold('Solution completed successfully'))} after {
              state.current_iteration} iterations!")

      if self.integrate_into_codebase:
        utils.print_debug(utils.green('Solution integrated into existing codebase'))
        utils.print_debug(utils.green('Tests integrated into existing test structure'))
      else:
        utils.print_with_timestamp(f"💾 {utils.cyan('Code saved to:')} {self.solution_path}")
        utils.print_with_timestamp(f"💾 {utils.cyan('Tests saved to:')} {self.test_path}")

      if self.output_data is not None:
        utils.print_with_timestamp(f"📊 {utils.cyan('Output data:')} {type(self.output_data).__name__}")
        if hasattr(self.output_data, '__len__') and len(self.output_data) < 20:
          utils.print_with_timestamp(f"📊 {utils.cyan('Result:')} {self.output_data}")

      if not self.integrate_into_codebase:
        utils.print_with_timestamp(
            f"\n🚀 {
                utils.yellow('You can run the tests manually with:')} pytest {
                self.test_path}")
    else:
      # Check if this is a credit/quota error that caused early termination
      if state.should_terminate_early and state.error_message and "Credit/Quota Error" in state.error_message:
        utils.display_credit_quota_error(
            error_message=state.error_message,
            use_bedrock=self.config.claude_code.use_bedrock,
            current_iteration=state.current_iteration,
            claude_todos=state.claude_todos,
            claude_log=state.claude_log
        )
      else:
        utils.print_with_timestamp(
            f"\n❌ {
                utils.red('Maximum iterations')} ({
                self.config.agent.max_iterations}) {
                utils.red('reached without solving the problem.')}")
        utils.print_with_timestamp(f"📝 {utils.yellow('Last error:')} {utils.red(state.error_message)}")

      if not self.integrate_into_codebase:
        utils.print_with_timestamp("\n📁 Files generated (may contain partial solutions):")
        if self.solution_path and os.path.exists(self.solution_path):
          utils.print_with_timestamp(f"  - {self.solution_path}")
        if self.test_path and os.path.exists(self.test_path):
          utils.print_with_timestamp(f"  - {self.test_path}")

    # No cleanup needed - all data operations are in-memory only

    return state

  @abstractmethod
  def build_execution_graph(self):
    """
    Build the execution LangGraph workflow.

    Returns:
        Compiled LangGraph workflow for problem solving and iteration
    """
    raise NotImplementedError("Subclasses must implement the build_execution_graph method")

  def _get_process_start_message(self, problem_description: str) -> str:
    """
    Get the log message for the start of processing.

    Can be overridden by subclasses for custom messaging.

    Args:
        problem_description: The problem being solved

    Returns:
        Log message string
    """
    return f"🚀 Starting problem solving: {problem_description}"

  def process(
      self,
      problem_description: str, *,
      input_data: Any = None,
      output_data: Any = None,
      solution_path: str | None = None,
      test_path: str | None = None,
      enable_plan_mode: bool = False,
      **kwargs: Any,
  ) -> WorkflowState:
    """
    Main method to process a problem using two independent graphs.

    This method executes plan mode (if enabled) followed by execution mode.
    Plan mode generates an approved plan, which is then passed to execution mode.

    Args:
      problem_description: Description of the problem to solve
      input_data: Input data for Claude Code to work with (optional)
      output_data: Expected output for validation (optional)
      solution_path: Path to save solution file (optional, if None integrates into codebase)
      test_path: Path to save test file (optional, if None integrates into codebase)
      enable_plan_mode: Enable plan mode for this specific request

    Kwargs:
      development_guidelines: Custom development guidelines for Claude Code
      instruction_prompt: Custom instruction prompt for Claude Code
      plan_mode_instruction_prompt: Custom instruction prompt for Claude Code on plan mode
      test_instructions: Custom instructions for running tests
      plan_review_prompt: Custom prompt template for reviewing execution plans (uses prompts.plan_review_template() by default)

    Returns:
      WorkflowState with results after processing complete
    """
    # Set static configuration as instance attributes
    self.problem_description = problem_description
    self.input_data = input_data
    self.output_data = output_data
    self.solution_path = solution_path
    self.test_path = test_path
    self.integrate_into_codebase = solution_path is None and test_path is None

    # Prompt overrides
    self.development_guidelines = kwargs.get('development_guidelines') or prompts.development_guidelines()
    self.instruction_prompt = kwargs.get('instruction_prompt') or prompts.instruction_prompt()
    self.plan_mode_instruction_prompt = kwargs.get(
        'plan_mode_instruction_prompt') or prompts.plan_mode_instruction_prompt()
    self.test_instructions = kwargs.get('test_instructions') or prompts.test_instructions(self.solution_path)
    self.plan_review_prompt = kwargs.get('plan_review_prompt') or prompts.plan_review_template()

    # Create initial execution state
    execution_state = WorkflowState()

    utils.print_with_timestamp(self._get_process_start_message(problem_description))

    try:
      # Step 1: Execute plan mode if enabled
      if enable_plan_mode:
        utils.print_with_timestamp("📋 Starting plan mode...")

        plan_state = PlanState()
        plan_result = self.plan_graph.invoke(plan_state)
        if isinstance(plan_result, dict):
          final_plan_state = PlanState(**plan_result)
        else:
          final_plan_state = plan_result

        # Check for plan mode errors
        if final_plan_state.should_terminate_early or final_plan_state.error_message:
          execution_state.should_terminate_early = True
          execution_state.error_message = final_plan_state.error_message or "Plan mode terminated early"
          utils.print_with_timestamp("🚫 Plan mode terminated with error")
          return execution_state

        # Extract approved plan for execution
        if final_plan_state.plan_approved and final_plan_state.plan_content:
          execution_state.approved_plan = final_plan_state.plan_content
          utils.print_with_timestamp("✅ Plan mode completed successfully!")
          utils.print_with_timestamp(f"📋 Plan score: {final_plan_state.plan_review_score:.2f}/1.0")
        else:
          utils.print_with_timestamp("⚠️ Plan mode completed without approved plan")

      # Step 2: Execute main workflow
      utils.print_with_timestamp("🚀 Starting execution mode...")
      final_state = self.execution_graph.invoke(execution_state)

      # Ensure we return a WorkflowState object
      if isinstance(final_state, dict):
        final_state = WorkflowState(**final_state)

      return final_state

    except Exception as e:
      utils.print_error(f"Error during execution: {e}")
      execution_state.error_message = str(e)
      return execution_state


class FeedbackSupervisorAgent(BaseSupervisorAgent):
  """
  Intelligent supervisor with iterative feedback loops for automated problem-solving.

  This supervisor manages Claude Code sessions with comprehensive feedback mechanisms,
  analyzing failures and providing targeted guidance to improve solutions iteratively.
  Unlike single-shot execution, this supervisor continues refining the solution until
  it meets quality standards or reaches maximum iteration limits.

  The supervisor works by:
  1. Initiating Claude Code sessions with structured problem descriptions
  2. Monitoring Claude's real-time progress through SDK message streaming
  3. Tracking todo list updates to understand Claude's planning and execution
  4. Validating solutions by running automated tests with detailed feedback
  5. Providing LLM-powered guidance when Claude encounters issues
  6. Managing session continuity across multiple iterations with context management

  Key Features:
  - Iterative refinement with intelligent feedback loops
  - LLM-powered error analysis and guidance generation
  - Context length management with message reduction
  - Comprehensive validation with detailed feedback
  - Session resumption for continuity across iterations
  - Support for both file creation and codebase integration modes

  Example:
      >>> # Basic feedback supervisor
      >>> agent = FeedbackSupervisorAgent()
      >>> result = agent.process(
      >>>     'Create a function to calculate fibonacci numbers',
      >>>     solution_path='fib.py',
      >>>     test_path='test_fib.py'
      >>> )
      >>>
      >>> # With custom configuration
      >>> config = openai_config(model_name='gpt-4', max_iterations=10)
      >>> agent = FeedbackSupervisorAgent(config=config)
      >>> result = agent.process('Create a sorting algorithm')
      >>>
      >>> # Check results after feedback loops
      >>> if result.is_solved:
      >>>     print(f'Solved after {result.current_iteration} iterations')
      >>> else:
      >>>     print(f'Max iterations reached: {result.error_message}')

  Args:
    llm: Optional LangChain LLM model for guidance generation
    config: Optional SupervisorConfig instance for agent configuration
    append_system_prompt: Optional additional instructions for Claude Code
  """

  def _get_process_start_message(self, problem_description: str) -> str:
    """Get the log message for iterative problem solving start."""
    return f"🚀 Starting iterative problem solving: {problem_description}"

  def build_execution_graph(self):
    """Build the execution LangGraph workflow with feedback loops"""
    workflow = StateGraph(WorkflowState)

    # Core workflow nodes
    workflow.add_node(ExecutionModeNodes.INITIATE_CLAUDE, self.initiate_claude_code_session)
    workflow.add_node(ExecutionModeNodes.EXECUTE_CLAUDE, self.execute_claude_session)
    workflow.add_node(ExecutionModeNodes.REVIEW_SESSION, self.review_session)
    workflow.add_node(ExecutionModeNodes.TEST_AND_ANALYZE, self.test_and_analyze)
    workflow.add_node(ExecutionModeNodes.GENERATE_GUIDANCE, self.generate_guidance)
    workflow.add_node(ExecutionModeNodes.REDUCE_MESSAGE, self.reduce_message_and_retry)
    workflow.add_node(ExecutionModeNodes.FINALIZE, self.finalize_solution)

    # Execution workflow
    workflow.add_edge(START, ExecutionModeNodes.INITIATE_CLAUDE)
    workflow.add_edge(ExecutionModeNodes.INITIATE_CLAUDE, ExecutionModeNodes.EXECUTE_CLAUDE)
    workflow.add_edge(ExecutionModeNodes.EXECUTE_CLAUDE, ExecutionModeNodes.REVIEW_SESSION)
    workflow.add_conditional_edges(
        ExecutionModeNodes.REVIEW_SESSION,
        self.decide_next_action,
        {
            'validate': ExecutionModeNodes.TEST_AND_ANALYZE,
            'guide': ExecutionModeNodes.GENERATE_GUIDANCE,
            'reduce': ExecutionModeNodes.REDUCE_MESSAGE,
            'finish': ExecutionModeNodes.FINALIZE
        }
    )
    workflow.add_conditional_edges(
        ExecutionModeNodes.TEST_AND_ANALYZE,
        self.should_iterate,
        {
            'continue': ExecutionModeNodes.GENERATE_GUIDANCE,
            'finish': ExecutionModeNodes.FINALIZE,
        }
    )
    workflow.add_edge(ExecutionModeNodes.GENERATE_GUIDANCE, ExecutionModeNodes.EXECUTE_CLAUDE)
    workflow.add_edge(ExecutionModeNodes.REDUCE_MESSAGE, ExecutionModeNodes.EXECUTE_CLAUDE)
    workflow.add_edge(ExecutionModeNodes.FINALIZE, END)

    return workflow.compile()


class SingleShotSupervisorAgent(BaseSupervisorAgent):
  """
  Single-execution supervisor for Claude Code without iterative feedback loops.

  This supervisor executes Claude Code once and reports results without attempting
  to fix issues or provide guidance for iteration. It's designed for scenarios where
  you want a fast, single-attempt solution or where feedback loops are handled
  externally.

  The supervisor workflow is simplified to:
  1. Initiate Claude Code session with problem description
  2. Execute the session until completion
  3. Collect results and analyze outputs
  4. Validate solution by running tests
  5. Report final status (success or failure)

  Key Features:
  - Single execution without iteration
  - Fast and deterministic results
  - Full test validation and output data extraction
  - Same configuration and setup as feedback supervisor
  - Ideal for simple problems or external iteration control

  Example:
      >>> # Basic single-shot execution
      >>> agent = SingleShotSupervisorAgent()
      >>> result = agent.process(
      >>>     'Create a function to reverse a string',
      >>>     solution_path='reverse.py',
      >>>     test_path='test_reverse.py'
      >>> )
      >>>
      >>> # Check if solved in single attempt
      >>> if result.is_solved:
      >>>     print('Problem solved in single shot!')
      >>> else:
      >>>     print(f'Failed: {result.error_message}')
      >>>     print('Consider using FeedbackSupervisorAgent for iteration')

  Args:
    llm: Optional LangChain LLM model (not used in single-shot mode)
    config: Optional SupervisorConfig instance for agent configuration
    append_system_prompt: Optional additional instructions for Claude Code
  """

  def _get_process_start_message(self, problem_description: str) -> str:
    """Get the log message for single-shot problem solving start."""
    return f"🚀 Starting single-shot problem solving: {problem_description}"

  def test_solution(self, state: WorkflowState) -> WorkflowState:
    """Test the solution without generating feedback for iteration (single-shot only)"""
    utils.print_with_timestamp("\n🔍 Testing single-shot solution...")

    # Reset validation state
    state.is_solved = False

    if self.integrate_into_codebase:
      # In integration mode, we validate by running tests on the entire codebase
      utils.print_debug("Integration mode: testing codebase changes...")
      state = self._run_integration_tests(state)
    else:
      # Standard mode: check if both files exist first
      missing_files = []
      if self.solution_path is None:
        missing_files.append("Solution file not specified")
      elif not os.path.exists(self.solution_path):
        missing_files.append(f"Solution file {self.solution_path}")

      if self.test_path is None:
        missing_files.append("Test file not specified")
      elif not os.path.exists(self.test_path):
        missing_files.append(f"Test file {self.test_path}")

      if missing_files:
        utils.print_error(f"Missing files: {', '.join(missing_files)}")
        return state

      # Run the tests to validate
      state = self._run_tests(state)

    # For single-shot, we only care about pass/fail, no detailed feedback
    if state.is_solved:
      utils.print_success("✅ Single-shot solution validation successful")
      # Extract output data if needed (for data science workflows)
      if self.input_data is not None:
        state = self._extract_output_data(state)
    else:
      utils.print_error("❌ Single-shot solution validation failed")

    return state

  def build_execution_graph(self):
    """Build the simplified execution LangGraph workflow"""
    workflow = StateGraph(WorkflowState)

    workflow.add_node(ExecutionModeNodes.INITIATE_CLAUDE, self.initiate_claude_code_session)
    workflow.add_node(ExecutionModeNodes.EXECUTE_CLAUDE, self.execute_claude_session)
    workflow.add_node(ExecutionModeNodes.REVIEW_SESSION, self.review_session)
    workflow.add_node(ExecutionModeNodes.TEST_SOLUTION, self.test_solution)
    workflow.add_node(ExecutionModeNodes.FINALIZE, self.finalize_solution)

    # Linear workflow: initiate → execute → review → test → finalize
    workflow.add_edge(START, ExecutionModeNodes.INITIATE_CLAUDE)
    workflow.add_edge(ExecutionModeNodes.INITIATE_CLAUDE, ExecutionModeNodes.EXECUTE_CLAUDE)
    workflow.add_edge(ExecutionModeNodes.EXECUTE_CLAUDE, ExecutionModeNodes.REVIEW_SESSION)
    workflow.add_edge(ExecutionModeNodes.REVIEW_SESSION, ExecutionModeNodes.TEST_SOLUTION)
    workflow.add_edge(ExecutionModeNodes.TEST_SOLUTION, ExecutionModeNodes.FINALIZE)
    workflow.add_edge(ExecutionModeNodes.FINALIZE, END)

    return workflow.compile()

  def finalize_solution(self, state: WorkflowState) -> WorkflowState:
    """Finalize the single-shot solution without iteration checking"""
    if state.is_solved:
      utils.print_with_timestamp(
          f"\n🎉 {
              utils.green(
                  utils.bold('Solution completed successfully'))} in single execution!")

      if self.integrate_into_codebase:
        utils.print_debug(utils.green('Solution integrated into existing codebase'))
        utils.print_debug(utils.green('Tests integrated into existing test structure'))
      else:
        utils.print_with_timestamp(f"💾 {utils.cyan('Code saved to:')} {self.solution_path}")
        utils.print_with_timestamp(f"💾 {utils.cyan('Tests saved to:')} {self.test_path}")

      if self.output_data is not None:
        utils.print_with_timestamp(f"📊 {utils.cyan('Output data:')} {type(self.output_data).__name__}")
        if hasattr(self.output_data, '__len__') and len(self.output_data) < 20:
          utils.print_with_timestamp(f"📊 {utils.cyan('Result:')} {self.output_data}")

      if not self.integrate_into_codebase:
        utils.print_with_timestamp(
            f"\n🚀 {
                utils.yellow('You can run the tests manually with:')} pytest {
                self.test_path}")
    else:
      # Single-shot failed - report the specific issues without mentioning iterations
      if state.should_terminate_early and state.error_message and "Credit/Quota Error" in state.error_message:
        utils.display_credit_quota_error(
            error_message=state.error_message,
            use_bedrock=self.config.claude_code.use_bedrock,
            current_iteration=state.current_iteration,
            claude_todos=state.claude_todos,
            claude_log=state.claude_log
        )
      elif state.error_message:
        utils.print_with_timestamp(f"\n❌ {utils.red('Single-shot execution encountered errors.')}")
        utils.print_with_timestamp(f"📝 {utils.yellow('Error:')} {utils.red(state.error_message)}")
      else:
        utils.print_with_timestamp(
            f"\n❌ {utils.red('Single-shot execution completed but solution validation failed.')}")
        utils.print_with_timestamp("📝 The solution may have issues that prevent tests from passing.")

      if not self.integrate_into_codebase:
        utils.print_with_timestamp("\n📁 Files generated (may contain partial solutions):")
        if self.solution_path is not None and os.path.exists(self.solution_path):
          utils.print_with_timestamp(f"  - {self.solution_path}")
        if self.test_path is not None and os.path.exists(self.test_path):
          utils.print_with_timestamp(f"  - {self.test_path}")

    return state<|MERGE_RESOLUTION|>--- conflicted
+++ resolved
@@ -389,20 +389,12 @@
 
     # Pre-configure Claude Code options for faster reuse in iterations
     self.base_claude_options = ClaudeAgentOptions(
-<<<<<<< HEAD
-        cwd=os.getcwd(),
-        permission_mode='acceptEdits',
-        max_turns=claude_config.max_turns,
-        system_prompt=self.append_system_prompt,
-        allowed_tools=claude_config.tools
-=======
       cwd=os.getcwd(),
       permission_mode='acceptEdits',
       max_turns=claude_config.max_turns,
       system_prompt=self.append_system_prompt,
       allowed_tools=claude_config.tools,
       mcp_servers=mcp_servers if mcp_servers else None
->>>>>>> 6cda71cf
     )
     utils.print_debug("Pre-configured Claude Code options")
 
